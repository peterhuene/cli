﻿<Project Sdk="Microsoft.NET.Sdk" ToolsVersion="15.0" xmlns="http://schemas.microsoft.com/developer/msbuild/2003">
  <Import Project="$([MSBuild]::GetDirectoryNameOfFileAbove($(MSBuildThisFileDirectory), dir.props))\dir.props" />

  <PropertyGroup>
<<<<<<< HEAD
    <TargetFramework>netcoreapp2.0</TargetFramework>
=======
    <TargetFramework>netcoreapp1.1</TargetFramework>
>>>>>>> 41330f07
    <OutputType>Exe</OutputType>
    <RuntimeFrameworkVersion>$(CLI_SharedFrameworkVersion)</RuntimeFrameworkVersion>
  </PropertyGroup>
  <ItemGroup>
    <Compile Include="**\*.cs" />
    <Compile Include="..\..\src\dotnet-archive\*.cs;..\..\src\dotnet\CommandLine\*.cs;..\..\src\dotnet\CommonLocalizableStrings.cs;" />
  </ItemGroup>
  <ItemGroup>
    <ProjectReference Include="..\..\src\Microsoft.DotNet.Archive\Microsoft.DotNet.Archive.csproj" />
  </ItemGroup>
  <ItemGroup>
<<<<<<< HEAD
    <PackageReference Include="Microsoft.NETCore.App" Version="$(CLI_SharedFrameworkVersion)" />
    <PackageReference Include="Microsoft.NETCore.Runtime.CoreCLR" Version="$(CLI_CoreCLRVersion)" />
=======
    <PackageReference Include="Microsoft.NETCore.App">
      <Version>1.1.0</Version>
    </PackageReference>
>>>>>>> 41330f07
  </ItemGroup>
</Project><|MERGE_RESOLUTION|>--- conflicted
+++ resolved
@@ -2,11 +2,7 @@
   <Import Project="$([MSBuild]::GetDirectoryNameOfFileAbove($(MSBuildThisFileDirectory), dir.props))\dir.props" />
 
   <PropertyGroup>
-<<<<<<< HEAD
     <TargetFramework>netcoreapp2.0</TargetFramework>
-=======
-    <TargetFramework>netcoreapp1.1</TargetFramework>
->>>>>>> 41330f07
     <OutputType>Exe</OutputType>
     <RuntimeFrameworkVersion>$(CLI_SharedFrameworkVersion)</RuntimeFrameworkVersion>
   </PropertyGroup>
@@ -18,13 +14,6 @@
     <ProjectReference Include="..\..\src\Microsoft.DotNet.Archive\Microsoft.DotNet.Archive.csproj" />
   </ItemGroup>
   <ItemGroup>
-<<<<<<< HEAD
     <PackageReference Include="Microsoft.NETCore.App" Version="$(CLI_SharedFrameworkVersion)" />
-    <PackageReference Include="Microsoft.NETCore.Runtime.CoreCLR" Version="$(CLI_CoreCLRVersion)" />
-=======
-    <PackageReference Include="Microsoft.NETCore.App">
-      <Version>1.1.0</Version>
-    </PackageReference>
->>>>>>> 41330f07
   </ItemGroup>
 </Project>