--- conflicted
+++ resolved
@@ -2,11 +2,7 @@
   <PropertyGroup>
     <VersionMajor>2</VersionMajor>
     <VersionMinor>1</VersionMinor>
-<<<<<<< HEAD
-    <VersionPatch>103</VersionPatch>
-=======
     <VersionPatch>200</VersionPatch>
->>>>>>> 892cb524
     <ReleaseSuffix Condition=" '$(ReleaseSuffix)' == '' ">preview</ReleaseSuffix>
 
     <CliVersionPrefix>$(VersionMajor).$(VersionMinor).$(VersionPatch)-$(ReleaseSuffix)</CliVersionPrefix>
