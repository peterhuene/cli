﻿<Project Sdk="Microsoft.NET.Sdk" ToolsVersion="15.0" xmlns="http://schemas.microsoft.com/developer/msbuild/2003">
  <Import Project="$([MSBuild]::GetDirectoryNameOfFileAbove($(MSBuildThisFileDirectory), dir.props))\dir.props" />

  <PropertyGroup>
    <Description>Microsoft.DotNet.Tools.Tests.Utilities Class Library</Description>
    <TargetFramework>netstandard1.5</TargetFramework>
    <AssemblyName>Microsoft.DotNet.Tools.Tests.Utilities</AssemblyName>
    <AssemblyOriginatorKeyFile>../../tools/Key.snk</AssemblyOriginatorKeyFile>
    <SignAssembly>true</SignAssembly>
    <PublicSign Condition=" '$(OS)' != 'Windows_NT' ">true</PublicSign>
    <PackageTargetFallback>$(PackageTargetFallback);dotnet5.4;portable-net451+win8</PackageTargetFallback>
  </PropertyGroup>
  <ItemGroup>
    <ProjectReference Include="..\..\src\Microsoft.DotNet.TestFramework\Microsoft.DotNet.TestFramework.csproj" />
    <ProjectReference Include="..\..\src\Microsoft.DotNet.Cli.Utils\Microsoft.DotNet.Cli.Utils.csproj" />
    <ProjectReference Include="..\..\src\Microsoft.DotNet.InternalAbstractions\Microsoft.DotNet.InternalAbstractions.csproj" />
  </ItemGroup>
  <ItemGroup>
    <PackageReference Include="NETStandard.Library">
      <Version>1.6.0</Version>
    </PackageReference>
    <PackageReference Include="FluentAssertions">
      <Version>4.18.0</Version>
    </PackageReference>
<<<<<<< HEAD
=======
    <PackageReference Include="Microsoft.NETCore.App">
      <Version>$(CLI_SharedFrameworkVersion)</Version>
    </PackageReference>
    <PackageReference Include="System.Runtime.Serialization.Primitives">
      <Version>4.3.0</Version>
    </PackageReference>
>>>>>>> 7fe8d37f
    <PackageReference Include="xunit">
      <Version>2.2.0-beta4-build3444</Version>
    </PackageReference>
    <PackageReference Include="Microsoft.DotNet.PlatformAbstractions">
      <Version>$(PlatformAbstractionsVersion)</Version>
    </PackageReference>
  </ItemGroup>
</Project><|MERGE_RESOLUTION|>--- conflicted
+++ resolved
@@ -22,15 +22,6 @@
     <PackageReference Include="FluentAssertions">
       <Version>4.18.0</Version>
     </PackageReference>
-<<<<<<< HEAD
-=======
-    <PackageReference Include="Microsoft.NETCore.App">
-      <Version>$(CLI_SharedFrameworkVersion)</Version>
-    </PackageReference>
-    <PackageReference Include="System.Runtime.Serialization.Primitives">
-      <Version>4.3.0</Version>
-    </PackageReference>
->>>>>>> 7fe8d37f
     <PackageReference Include="xunit">
       <Version>2.2.0-beta4-build3444</Version>
     </PackageReference>
